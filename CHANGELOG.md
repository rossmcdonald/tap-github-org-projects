--- conflicted
+++ resolved
@@ -10,10 +10,7 @@
   * Adds table selection -- see README for updated instructions on running this tap
   * Fixes bug where records did not match schema
   * Removed incremental replication from a few streams due to bugs, should be added later
-<<<<<<< HEAD
+  * [#9](https://github.com/singer-io/tap-github/pull/9)
 
 ## 0.4.1
-  * Check schema's 'selected' property as well as metadata during table selection
-=======
-  * [#9](https://github.com/singer-io/tap-github/pull/9)
->>>>>>> 31bfb77b
+  * Check schema's 'selected' property as well as metadata during table selection